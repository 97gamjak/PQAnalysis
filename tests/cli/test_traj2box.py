--- conflicted
+++ resolved
@@ -28,24 +28,16 @@
 
 
 @mock.patch('argparse.ArgumentParser.parse_args',
-<<<<<<< HEAD
             return_value=ArgparseNamespace(trajectory_file=["acof_triclinic.xyz",
                                                             "acof_triclinic_2.xyz"], vmd=False, output="test_box.dat"))
-=======
-            return_value=argparse.Namespace(trajectory_file=["test.xyz"], vmd=False, output="test_box.dat"))
->>>>>>> 68444d5f
 def main_box_file(mock_args):
     main()
     assert filecmp("box.dat", "test_box.dat")
 
 
 @mock.patch('argparse.ArgumentParser.parse_args',
-<<<<<<< HEAD
             return_value=ArgparseNamespace(trajectory_file=["acof_triclinic.xyz",
                                                             "acof_triclinic_2.xyz"], vmd=True, output="test_box.vmd.xyz"))
-=======
-            return_value=argparse.Namespace(trajectory_file=["test.xyz"], vmd=True, output="test_box.vmd.xyz"))
->>>>>>> 68444d5f
 def main_vmd(mock_args):
     main()
     assert filecmp("box.vmd.xyz", "test_box.vmd.xyz")
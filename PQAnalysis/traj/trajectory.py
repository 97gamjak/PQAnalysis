"""
A module containing the Trajectory class.
"""

import logging
import numpy as np

from beartype.typing import List, Any, Iterable

from PQAnalysis.topology import Topology
from PQAnalysis.exceptions import PQIndexError, PQTypeError
from PQAnalysis.core import Cell
from PQAnalysis.atomic_system import AtomicSystem
from PQAnalysis.utils.custom_logging import setup_logger
from PQAnalysis import __package_name__
from PQAnalysis.types import (
    Np2DNumberArray,
    Np1DNumberArray,
    PositiveReal,
    Bool,
)
from PQAnalysis.type_checking import (
    runtime_type_checking,
    runtime_type_checking_setter,
)



class Trajectory:

    """
    A trajectory object is a sequence of frames.

    It can be indexed, iterated over, and added to another trajectory.
    The length of a trajectory is the number of frames in the trajectory.
    A frame can be checked for membership in a trajectory.

    This trajectory class can only handle constant topologies
    i.e. all frames in the trajectory must have the same topology.
    """

    logger = logging.getLogger(__package_name__).getChild(__qualname__)

    @runtime_type_checking
    def __init__(
        self,
        frames: List[AtomicSystem] | AtomicSystem | None = None,
    ) -> None:
        """
        Parameters
        ----------
        frames : AtomicSystem | None, optional
            The list of atomic systems in the trajectory.
            If frames is an AtomicSystem, it is first converted to list of frames.
            If frames is None, an empty list is created, by default None
        """
        if frames is None:
            frames = []

<<<<<<< HEAD
        if not isinstance(frames, list):
            self._frames = [frames]
        else:
            self._frames = frames
=======
        if isinstance(frames, AtomicSystem):
            frames = [frames]

        self._frames = frames.copy()
>>>>>>> 1b191f85

        self.logger = setup_logger(self.logger)

    @property
    def box_lengths(self) -> Np2DNumberArray:
        """Np2DNumberArray: The box lengths of the trajectory."""
        return np.array([frame.cell.box_lengths for frame in self.frames])

    @property
    def box_volumes(self) -> Np1DNumberArray:
        """Np1DNumberArray: The box volumes of the trajectory."""
        return np.array([frame.cell.volume for frame in self.frames])

    def check_pbc(self) -> bool:
        """
        Checks if one cell of the trajectory is Cell().

        Returns
        -------
        bool
            False if one cell of the trajectory is Cell(), True otherwise.
        """

        if len(self.frames) == 0:
            return False

        return all(frame.pbc for frame in self.frames)

    def check_vacuum(self) -> bool:
        """
        Checks if all frames of the trajectory are in vacuum i.e. cell = Cell().

        Returns
        -------
        bool
            True if all frames of the trajectory are in vacuum, False otherwise.
        """

        return not any(frame.pbc for frame in self.frames)

    @runtime_type_checking
    def append(self, frame: AtomicSystem) -> None:
        """
        Appends a frame to the trajectory.

        Parameters
        ----------
        frame : AtomicSystem
            The frame to append.
        """

        self.frames.append(frame)

    @runtime_type_checking
    def pop(self, index: int = -1) -> AtomicSystem:
        """
        Removes a frame from the trajectory at the specified index.

        Parameters
        ----------
        index : int
            The index of the frame to remove.

        Returns
        -------
        AtomicSystem
            The frame removed from the trajectory.
        """

        return self.frames.pop(index)

    def copy(self) -> "Trajectory":
        """
        Returns a copy of the trajectory.

        Returns
        -------
        Trajectory
            A copy of the trajectory.
        """

        return Trajectory(self.frames.copy())

    def __len__(self) -> int:
        """
        This method allows the length of a trajectory to be computed.

        Returns
        -------
        int
            The number of frames in the trajectory.
        """
        return len(self.frames)

    def __getitem__(self, key: int | slice) -> "AtomicSystem | Trajectory":
        """
        This method allows a frame or a trajectory to be retrieved from the trajectory.

        For example, if traj is a trajectory, then traj[0] is the first frame
        of the trajectory. If traj is a trajectory, then traj[0:2] is a trajectory
        containing the first two frames of the trajectory.

        Parameters
        ----------
        key : int | slice
            The index or slice to retrieve the frame or trajectory from.

        Returns
        -------
        AtomicSystem | Trajectory
            The frame or trajectory retrieved from the trajectory.
        """
        frames = self.frames[key]

        if isinstance(frames, AtomicSystem):
            frames.topology = self.topology
            return frames

        traj = Trajectory(frames)
        traj.topology = self.topology
        return traj

    def __iter__(self) -> Iterable[AtomicSystem]:
        """
        This method allows a trajectory to be iterated over.

        Returns
        -------
        Iterable[Frame]
            An Iterable over the frames in the trajectory.
        """
        for frame in self.frames:
            frame.topology = self.topology
            yield frame

    @runtime_type_checking
    def window(
        self,
        window_size: int,
        window_gap: int = 1,
        trajectory_start: int = 0,
        trajectory_stop: int | None = None,
    ) -> Iterable["Trajectory"]:
        """
        This method allows a window of the trajectory to be retrieved.
        Window is a sequence of frames from start to stop with a window size and a gap size.

        Parameters
        ----------
        window_size : int
            The size of the window.
        window_gap : int, optional
            The gap size between two windows, by default 1
        trajectory_start : int, optional
            The start index of the first window, by default 0
        trajectory_stop : int | None, optional
            Stop index of the window generator, by default None, which then
            set to the length of the trajectory.

        Raises
        ------
        PQIndexError
            If window_start is less than 0 or greater than the length of the trajectory.
            If window_stop is less than 0 or greater than the length of the trajectory.
            If window_size is less than 1 or greater than the length of the trajectory.
            If window_gap is less than 1 or greater than the length of the trajectory.
            If window_size is greater than trajectory_stop - trajectory_start.

        Warning
        -------
        If not all frames are included in the windows, a warning is issued.

        Yields
        ------
        Iterable[Trajectory]
            An iterable over the windows of the trajectory with the specified window size and gap.
        """

        # If trajectory_stop is not provided, set it to the length of the trajectory
        if trajectory_stop is None:
            trajectory_stop = len(self)

        # If trajectory_start is less than 0 or greater than the
        # length of the trajectory, raise an IndexError
        if trajectory_start < 0 or trajectory_start > len(self):
            self.logger.error(
                "start index is less than 0 or greater than the length of the trajectory",
                exception=PQIndexError,
            )

        # If trajectory_stop is less than 0 or greater than the
        # length of the trajectory, raise an IndexError
        if trajectory_stop < 0 or trajectory_stop > len(self):
            self.logger.error(
                "stop index is less than 0 or greater than the length of the trajectory",
                exception=PQIndexError,
            )

        # If window_step is less than 1 or greater than
        # the length of the trajectory, raise an IndexError
        if window_size < 1 or window_size > len(self):
            self.logger.error(
                "window size can not be less than 1 or greater than the length of the trajectory",
                exception=PQIndexError,
            )

        # If window_gap is less than 1 or greater than
        # the length of the trajectory, raise an IndexError
        if window_gap < 1 or window_gap > len(self):
            self.logger.error(
                "window gap can not be less than 1 or greater than the length of the trajectory",
                exception=PQIndexError,
            )

        # If trajectory_start is greater than or equal to trajectory_stop, raise an IndexError
        if trajectory_start >= trajectory_stop:
            self.logger.error(
                "start index is greater than or equal to the stop index",
                exception=PQIndexError,
            )

        # If window_size is greater than trajectory_stop - trajectory_start, raise an IndexError
        if window_size > trajectory_stop - trajectory_start:
            self.logger.error(
                "window size is greater than the trajectory_stop - trajectory_start",
                exception=PQIndexError,
            )

        # Check if all frames are included in the windows
        # Length of the trajectory - window_size should be divisible by window_gap
        if (
            ((trajectory_stop - trajectory_start) - window_size) % window_gap
            != 0
        ):
            self.logger.warning(
                "Not all frames are included in the windows. Check the window size and gap."
            )

        # generate the window of the trajectory
        for i in range(
            trajectory_start,
            trajectory_stop - window_size + 1,
            window_gap,
        ):
            yield self[i:i + window_size]

    @runtime_type_checking
    def __contains__(self, item: AtomicSystem) -> bool:
        """
        This method allows a frame to be checked for membership in a trajectory.

        Parameters
        ----------
        item : Frame
            The frame to check for membership in the trajectory.

        Returns
        -------
        bool
            Whether the frame is in the trajectory.
        """
        return item in self.frames

    def __add__(self, other: "Trajectory") -> "Trajectory":
        """
        This method allows two trajectories to be added together.

        Parameters
        ----------
        other : Trajectory
            The other trajectory to add.
        """

        if not isinstance(other, Trajectory):
            self.logger.error(
                "Only Trajectory objects can be added to a Trajectory.",
                exception=PQTypeError,
            )

        return Trajectory(self.frames + other.frames)

    def __eq__(self, other: Any) -> Bool:
        """
        This method allows two trajectories to be compared for equality.

        Parameters
        ----------
        other : Trajectory
            The other trajectory to compare.

        Returns
        -------
        Bool
            Whether the two trajectories are equal.
        """

        return self.isclose(other)

    def isclose(
        self,
        other: Any,
        rtol: PositiveReal = 1e-9,
        atol: PositiveReal = 0.0,
    ) -> Bool:
        """
        This method allows two trajectories to be compared for closeness.

        Parameters
        ----------
        other : Any
            The other object to compare with.
        rtol : PositiveReal, optional
            The relative tolerance parameter, by default 1e-9
        atol : PositiveReal, optional
            The absolute tolerance parameter, by default 0.0

        Returns
        -------
        Bool
            Whether the two trajectories are close.
        """

        if not isinstance(other, Trajectory):
            return False

        if len(self.frames) != len(other.frames):
            return False

        return np.all(
            [
                self.frames[i].isclose(other.frames[i], rtol=rtol, atol=atol)
                for i in np.arange(len(self.frames))
            ]
        )

    def __str__(self) -> str:
        """
        This method allows the string representation of a trajectory to be retrieved.

        Returns
        -------
        str
            The string representation of the trajectory.
        """
        return f"Trajectory with {len(self)} frames"

    def __repr__(self) -> str:
        """
        This method allows the string representation of a trajectory to be retrieved.

        Returns
        -------
        str
            The string representation of the trajectory.
        """
        return self.__str__()

    @property
    def frames(self) -> List[AtomicSystem]:
        """List[AtomicSystem]: The frames in the trajectory."""
        return self._frames

    @frames.setter
    @runtime_type_checking_setter
    def frames(self, frames: List[AtomicSystem]) -> None:
        self._frames = frames

    @property
    def topology(self) -> Topology:
        """Topology: The topology of the trajectory."""

        if len(self.frames) == 0:
            return Topology()

        topology = self.frames[0].topology

        return topology

    @topology.setter
    @runtime_type_checking_setter
    def topology(self, topology: Topology) -> None:
        if len(self.frames) != 0:
            self.frames[0].topology = topology

    @property
    def cells(self) -> List[Cell]:
        """List[Cell]: The cells of the trajectory."""
        return [frame.cell for frame in self.frames]

    @property
    def com_residue_traj(self) -> "Trajectory":
        """Trajectory: The trajectory with the center of mass of the residues."""

        frames = [frame.center_of_mass_residues for frame in self.frames]

        return Trajectory(frames)<|MERGE_RESOLUTION|>--- conflicted
+++ resolved
@@ -57,17 +57,10 @@
         if frames is None:
             frames = []
 
-<<<<<<< HEAD
-        if not isinstance(frames, list):
-            self._frames = [frames]
-        else:
-            self._frames = frames
-=======
         if isinstance(frames, AtomicSystem):
             frames = [frames]
 
         self._frames = frames.copy()
->>>>>>> 1b191f85
 
         self.logger = setup_logger(self.logger)
 

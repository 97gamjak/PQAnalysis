--- conflicted
+++ resolved
@@ -20,13 +20,9 @@
 ]
 
 dependencies = [
-<<<<<<< HEAD
-    'numpy',
+    "numpy",
     "beartype",
     "multimethod",
-=======
-    "numpy"
->>>>>>> a7138af8
 ]
 
 [project.optional-dependencies]

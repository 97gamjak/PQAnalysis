--- conflicted
+++ resolved
@@ -2,15 +2,8 @@
 
 on: 
   push:
-<<<<<<< HEAD
-    branches:
-      - v[0-9]+.[0-9]+.[0-9]+
-
-  workflow_dispatch:
-=======
     tags:
       - '**'
->>>>>>> 2288a037
 
 permissions: write-all
 
@@ -70,23 +63,17 @@
       id-token: write  # IMPORTANT: mandatory for sigstore
 
     steps:
-<<<<<<< HEAD
-=======
     - uses: actions/checkout@v4
       with:
         fetch-depth: 0
 
->>>>>>> 2288a037
     - name: Get previous tag
       id: previousTag
       run: |
         name=$(git --no-pager tag --sort=creatordate --merged ${{ github.ref_name }} | tail -2 | head -1)
         echo "previousTag: $name"
         echo "previousTag=$name" >> $GITHUB_ENV
-<<<<<<< HEAD
-=======
         echo "::set-output name=previousTag::$name"
->>>>>>> 2288a037
 
     - name: Update CHANGELOG
       id: changelog
@@ -94,11 +81,7 @@
       with:
         token: ${{ github.token }}
         fromTag: ${{ github.ref_name }}
-<<<<<<< HEAD
-        toTag: ${{ steps.previousTag.outputs.previousTag.name }}
-=======
         toTag: ${{ steps.previousTag.outputs.previousTag }}
->>>>>>> 2288a037
 
     - name: Commit CHANGELOG.md
       uses: stefanzweifel/git-auto-commit-action@v4
@@ -107,19 +90,6 @@
         commit_message: 'docs: update CHANGELOG.md for ${{ github.ref_name }} [skip ci]'
         file_pattern: CHANGELOG.md
 
-<<<<<<< HEAD
-    # check if github release already exists
-    - name: Check if GitHub Release already exists
-      id: check_release
-      run: |
-        gh release view ${{ github.ref_name }} --repo ${{ github.repository }} > /dev/null 2>&1
-        if [ $? -eq 0 ]; then
-          gh release edit -n ${{ github.ref_name }} --repo ${{ github.repository }} --notes ${{ steps.changelog.outputs.changes }}
-          exit 0
-        fi
-
-=======
->>>>>>> 2288a037
     - name: Create GitHub Release
       env:
         GITHUB_TOKEN: ${{ github.token }}
